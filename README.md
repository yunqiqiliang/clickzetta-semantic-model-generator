# semantic-model-generator

The `Semantic Model Generator` is used to generate a semantic model for use in your Snowflake account.

Your workflow should be:
1. [Setup](#setup) to set credentials.
2. [Admin App](#admin-app) spin up the admin app for easier generation of your semantic model.
3. [Usage](#usage) to create a model either through Python or command line.
4. [Post Generation](#post-generation) to fill out the rest of your semantic model.
5. [Validating Your Final Semantic Model](#validating-yaml-updates) to ensure any changes you've made are valid.

Or, if you want to see what a semantic model looks like, skip to [Examples](#examples).

## Setup

We currently leverage credentials saved as environment variables. Note, `host` is optional depending on your Snowflake deployment.

A. To find your Account locator, please execute the following sql command in your account.

```sql
SELECT CURRENT_ACCOUNT_LOCATOR();
```

B. To find the host for your account, [follow these instructions](https://docs.snowflake.com/en/user-guide/organizations-connect#connecting-with-a-url).
* Currently we recommend you to look under the `Account locator (legacy)` method of connection for better compatibility on API.
* It typically follows format of: `https://<accountlocator>.<region>.<cloud>.snowflakecomputing.com`


1. To set these on Mac OS/Linux: 
```bash
export SNOWFLAKE_ROLE="<your-snowflake-role>"
export SNOWFLAKE_WAREHOUSE="<your-snowflake-warehouse>"
export SNOWFLAKE_USER="<your-snowflake-user>"
export SNOWFLAKE_PASSWORD="<your-snowflake-password>"
export SNOWFLAKE_ACCOUNT_LOCATOR="<your-snowflake-account-locator>"
export SNOWFLAKE_HOST="<your-snowflake-host>"
```

2. To set these on Windows:
```bash
set SNOWFLAKE_ROLE=<your-snowflake-role>
set SNOWFLAKE_WAREHOUSE=<your-snowflake-warehouse>
set SNOWFLAKE_USER=<your-snowflake-user>
set SNOWFLAKE_PASSWORD=<your-snowflake-password>
set SNOWFLAKE_ACCOUNT_LOCATOR=<your-snowflake-account-locator>
set SNOWFLAKE_HOST=<your-snowflake-host>
```

3. To set these within a Python environment:
```python
import os

# Setting environment variables
os.environ['SNOWFLAKE_ROLE'] = '<your-snowflake-role>'
os.environ['SNOWFLAKE_WAREHOUSE'] = '<your-snowflake-warehouse>'
os.environ['SNOWFLAKE_USER'] = '<your-snowflake-user>'
os.environ['SNOWFLAKE_PASSWORD'] = '<your-snowflake-password>'
os.environ['SNOWFLAKE_ACCOUNT_LOCATOR']='<your-snowflake-account-locator>'
os.environ['SNOWFLAKE_HOST'] = '<your-snowflake-host>'
```

## admin-app

### Generation and validation using admin app

1. Ensure you have installed the Python package. Note, the version below should be the latest version under the `dist/` directory.
```bash
pip install dist/*.whl
```
2. Start the admin streamlit app on your local.
```bash
make admin_app
```

## Usage

You may generate a semantic model for a given list of fully qualified tables following the `{database}.{schema}.{table}` format. Each table in this list should be a physical table or a view present in your database.

All generated semantic models by default are saved either under `semantic_model_generator/output_models` if running from the root of this project or the current directory you're in.

<<<<<<< HEAD
=======
---

*The file `semantic_model_generator.ipynb` has all the instructions from cloning this repo to generating the model and validating the mode. The alternative is to use methods below.*

---
>>>>>>> 039fb5d6

### Generation - Python

1. Ensure you have installed the Python package. Note, the version below should be the latest version under the `dist/` directory.
```bash
pip install dist/*.whl
```
2. Activate Python shell
```bash
python
```
3. Generate a semantic model.
```python
from semantic_model_generator.generate_model import generate_base_semantic_model_from_snowflake

BASE_TABLES = ['<your-database-name-1>.<your-schema-name-1>.<your-base-table-or-view-name-1>','<your-database-name-2>.<your-schema-name-2>.<your-base-table-or-view-name-2>']
SNOWFLAKE_ACCOUNT = "<your-snowflake-account>"
SEMANTIC_MODEL_NAME = "<a-meaningful-semantic-model-name>"

generate_base_semantic_model_from_snowflake(
    base_tables=BASE_TABLES,
    snowflake_account=SNOWFLAKE_ACCOUNT,
    semantic_model_name=SEMANTIC_MODEL_NAME
)
```


### Generation - CLI
Unlike the Python route above, using the CLI assumes that you will manage your environment using `poetry` and `pyenv` for Python versions.
This has only been tested on Mas OS/Linux.

1. If you need brew, `make install-homebrew`.
2. If you need pyenv, `make install-pyenv` and `make install-python-3.8`.
3. `make setup` Make setup will install poetry if needed.


This is the script version run on the command line.
1. `poetry shell` . This will activate your virtual environment.
2. Run on your command line.
```bash
python -m semantic_model_generator.generate_model \
    --base_tables  "['<your-database-name-1>.<your-schema-name-1>.<your-base-table-or-view-name-1>','<your-database-name-2>.<your-schema-name-2>.<your-base-table-or-view-name-2>']" \
    --semantic_model_name "<a-meaningful-semantic-model-name>" \
    --snowflake_account="<your-snowflake-account>"
```

### Post-Generation

#### Additional Fields to Fill Out

**Important**: After generation, your YAML files will have a series of lines with `# <FILL-OUT>`. Please take the time to fill these out with your business context. 

By default, the generated semantic model will contain all columns from the provided tables/views. However, it's highly encouraged to only keep relevant columns and drop any unwanted columns from the generated semantic model.

In addition, consider adding the following elements to your semantic model:

1. Logical columns for a given table/view that are expressions over physical columns.
    * Example: `col1 - col2` could be the `expr` for a logical column.
2. Synonyms. Any additional synonyms for column names.
3. Filters. Additional filters with their relevant `expr`.

#### Validating Yaml Updates

After you've edited your semantic model, you can validate this file before uploading.

1. Using Python. Ensure you've installed the package.

```python
from semantic_model_generator.validate_model import validate_from_local_path

YAML_PATH="/path/to/your/model_yaml.yaml"
SNOWFLAKE_ACCOUNT="<your-snowflake-account>"

validate_from_local_path(
    yaml_path=YAML_PATH,
    snowflake_account=SNOWFLAKE_ACCOUNT
)

```

2. Using the command line. Ensure `poetry shell` is activated.

```bash
python -m semantic_model_generator.validate_model \
    --yaml_path="/path/to/your/model_yaml.yaml \
    --snowflake_account="<your-account-name>"
```

## Examples

If you have an example table in your account with the following DDL statements.

```sql
CREATE TABLE sales.public.sd_data (
    id SERIAL PRIMARY KEY,
    dt DATETIME,
    cat VARCHAR(255),
    loc VARCHAR(255),
    cntry VARCHAR(255)
    chn VARCHAR(50),
    amt DECIMAL(10, 2),
    unts INT,
    cst DECIMAL(10, 2)
);
```

Here is an example semantic model, with data elements automatically generated from this repo and filled out by a user.

```yaml
# Name and description of the semantic model.
name: Sales Data
description: This semantic model can be used for asking questions over the sales data.

# A semantic model can contain one or more tables.
tables:

  # A logical table on top of the 'sd_data' base table.
  - name: sales_data
    description: A logical table capturing daily sales information across different store locations and product categories.

    # The fully qualified name of the base table.
    base_table:
      database: sales
      schema: public
      table: sd_data

    # Dimension columns in the logical table.
    dimensions:
      - name: product_category
        synonyms:
          - "item_category"
          - "product_type"
        description: The category of the product sold.
        expr: cat
        data_type: NUMBER
        unique: false
        sample_values:
          - "501"
          - "544"

      - name: store_country
        description: The country where the sale took place.
        expr: cntry
        data_type: TEXT
        unique: false
        sample_values:
          - "USA"
          - "GBR"

      - name: sales_channel
        synonyms:
          - "channel"
          - "distribution_channel"
        description: The channel through which the sale was made.
        expr: chn
        data_type: TEXT
        unique: false
        sample_values:
          - "FB"
          - "GOOGLE"

    # Time dimension columns in the logical table.
    time_dimensions:
      - name: sale_timestamp
        synonyms:
          - "time_of_sale"
          - "transaction_time"
        description: The time when the sale occurred. In UTC.
        expr: dt
        data_type: TIMESTAMP
        unique: false

    # Measure columns in the logical table.
    measures:
      - name: sales_amount
        synonyms:
          - "revenue"
          - "total_sales"
        description: The total amount of money generated from the sale.
        expr: amt
        data_type: NUMBER
        default_aggregation: sum

      - name: sales_tax
        description: The sales tax paid for this sale.
        expr: amt * 0.0975
        data_type: NUMBER
        default_aggregation: sum

      - name: units_sold
        synonyms:
          - "quantity_sold"
          - "number_of_units"
        description: The number of units sold in the transaction.
        expr: unts
        data_type: NUMBER
        default_aggregation: sum

      - name: cost
        description: The cost of the product sold.
        expr: cst
        data_type: NUMBER
        default_aggregation: sum

      - name: profit
        synonyms:
          - "earnings"
          - "net income"
        description: The profit generated from a sale.
        expr: amt - cst
        data_type: NUMBER
        default_aggregation: sum

    # A table can define commonly used filters over it. These filters can then be referenced in user questions directly.
    filters:
      - name: north_america
        synonyms:
          - "North America"
          - "N.A."
          - "NA"
        description: "A filter to restrict only to north american countries"
        expr: cntry IN ('canada', 'mexico', 'usa')
```

## Release

In order to push a new build and release, follow the steps below. Note, only admins are allowed to push `release/v` tags.

You should follow the setup commands from usage-cli to install poetry and create your environment.

1. Checkout a new branch from main. You should name this branch `release/vYYYY-MM-DD`.
2. Bump the poetry:
    * `poetry version patch`
    * `poetry version minor`
    * `poetry version major`
3. Update the `CHANGELOG.md` adding a relevant header for your version number along with a description of the changes made.
4. Run `make build` to create a new .whl file. Update the package to install under [Python Generation](#generation-python).
5. Update line 66 of this readme with the new version
6. Push your files for approval.
7. After approval, run `make release` which will cut a new release and attach the .whl file.
8. Merge in your pr.<|MERGE_RESOLUTION|>--- conflicted
+++ resolved
@@ -21,7 +21,7 @@
 SELECT CURRENT_ACCOUNT_LOCATOR();
 ```
 
-B. To find the host for your account, [follow these instructions](https://docs.snowflake.com/en/user-guide/organizations-connect#connecting-with-a-url).
+B. To find the `SNOWFLAKE_HOST` for your account, [follow these instructions](https://docs.snowflake.com/en/user-guide/organizations-connect#connecting-with-a-url).
 * Currently we recommend you to look under the `Account locator (legacy)` method of connection for better compatibility on API.
 * It typically follows format of: `https://<accountlocator>.<region>.<cloud>.snowflakecomputing.com`
 
@@ -78,14 +78,11 @@
 
 All generated semantic models by default are saved either under `semantic_model_generator/output_models` if running from the root of this project or the current directory you're in.
 
-<<<<<<< HEAD
-=======
 ---
 
 *The file `semantic_model_generator.ipynb` has all the instructions from cloning this repo to generating the model and validating the mode. The alternative is to use methods below.*
 
 ---
->>>>>>> 039fb5d6
 
 ### Generation - Python
 
